{-# LANGUAGE DerivingStrategies #-}

module Main where

import Test.Hspec

<<<<<<< HEAD
import Control.Monad.IO.Class (
    liftIO,
 )

=======
>>>>>>> c4b09f30
import qualified Codec.FEC as FEC
import qualified Data.ByteString as B
import qualified Data.ByteString.Lazy as BL
import Data.Int
<<<<<<< HEAD
import Data.List (sortBy)
import Data.Serializer
import Data.Word
=======
import Data.List (sortOn)
import Data.Serializer
import Data.Word

>>>>>>> c4b09f30
import System.IO (IOMode (..), withFile)
import System.Random
import Test.QuickCheck
import Test.QuickCheck.Monadic

<<<<<<< HEAD
newtype ArbByteString = ArbByteString BL.ByteString deriving newtype (Show, Ord, Eq)

instance Arbitrary ArbByteString where
    arbitrary = do
        len <- choose (0, 1024 * 64) :: Gen Int32
        -- Invent some bytes that are somewhat distinctive-ish.
        return . ArbByteString $ expand len (toLazyByteString len)

expand :: Integral i => i -> BL.ByteString -> BL.ByteString
expand len = BL.take (fromIntegral len) . BL.cycle
=======
-- Imported for the orphan Arbitrary ByteString instance.
import Test.QuickCheck.Instances.ByteString ()
>>>>>>> c4b09f30

-- | Valid ZFEC parameters.
data Params = Params
    { required :: Int -- aka k
    , total :: Int -- aka n
    }
    deriving (Show, Ord, Eq)

-- | A somewhat efficient generator for valid ZFEC parameters.
instance Arbitrary Params where
    arbitrary = do
        required <- choose (1, 255)
        total <- choose (required, 255)
        return $ Params required total

randomTake :: Int -> Int -> [a] -> [a]
randomTake seed n values = map snd $ take n sortedValues
  where
    sortedValues = sortOn fst taggedValues
    taggedValues = zip rnds values
    rnds :: [Float]
    rnds = randoms gen
    gen = mkStdGen seed

{- | Any combination of the inputs blocks and the output blocks from
 @FEC.encode@, as long as there are at least @k@ of them, can be recombined
 using @FEC.decode@ to produce the original input blocks.
-}
testFEC ::
    -- | The FEC parameters to exercise.
    FEC.FECParams ->
    -- | The length of the blocks to exercise.
    Word16 ->
    -- | A random seed to use to be able to vary the choice of which blocks to
    -- try to decode.
    Int ->
    -- | True if the encoded input was reconstructed by decoding, False
    -- otherwise.
    Expectation
testFEC fec len seed =
    let -- Construct some blocks.  Each will just be the byte corresponding to the
        -- block number repeated to satisfy the requested length.
        origBlocks = B.replicate (fromIntegral len) . fromIntegral <$> [0 .. (FEC.paramK fec - 1)]
     in do
            -- Encode the data to produce the "secondary" blocks which (might) add
            -- redundancy to the original blocks.
            secondaryBlocks <- FEC.encode fec origBlocks

            let -- Tag each block with its block number because the decode API requires
                -- this information.
                taggedBlocks = zip [0 ..] (origBlocks ++ secondaryBlocks)

                -- Choose enough of the tagged blocks (some combination of original and
                -- secondary) to try to use for decoding.
                someTaggedBlocks = randomTake seed (FEC.paramK fec) taggedBlocks

            decoded <- FEC.decode fec someTaggedBlocks
            decoded `shouldBe` origBlocks

-- | @FEC.secureDivide@ is the inverse of @FEC.secureCombine@.
prop_divide :: Word16 -> Word8 -> Word8 -> Property
prop_divide size byte divisor = monadicIO $ do
    let input = B.replicate (fromIntegral size + 1) byte
    parts <- run $ FEC.secureDivide (fromIntegral divisor) input
    assert (FEC.secureCombine parts == input)

-- | @FEC.encode@ is the inverse of @FEC.decode@.
prop_decode :: Params -> Word16 -> Int -> Property
prop_decode (Params required total) len seed =
    monadicIO . run $ do
        fec <- FEC.fec required total
        testFEC fec len seed

-- | @FEC.enFEC@ is the inverse of @FEC.deFEC@.
<<<<<<< HEAD
prop_deFEC :: Params -> ArbByteString -> Property
prop_deFEC (Params required total) (ArbByteString testdata) = monadicIO $ do
    let testdataStrict = BL.toStrict testdata
    allShares <- run $ FEC.enFEC required total testdataStrict
    let minimalShares = take required allShares
    decoded <- run $ FEC.deFEC required total minimalShares
    assert $ decoded == testdataStrict

prop_primary_copies :: Params -> ArbByteString -> Property
prop_primary_copies (Params _ total) (ArbByteString primary) = monadicIO $ do
    fec <- run $ FEC.fec 1 total
    secondary <- run $ FEC.encode fec [BL.toStrict primary]
    assert $ all (BL.toStrict primary ==) secondary

main :: IO ()
main = hspec $
    parallel $ do
        describe "secureCombine" $ do
            -- secureDivide is insanely slow and memory hungry for large inputs,
            -- like QuickCheck will find with it as currently defined.  Just pass
            -- some small inputs.  It's not clear it's worth fixing (or even
            -- keeping) thesefunctions.  They don't seem to be used by anything.
            -- Why are they here?
            it "is the inverse of secureDivide n" $ once $ prop_divide 1024 65 3

        -- describe "deFEC" $ do
        --     it "is the inverse of enFEC" $ (withMaxSuccess 2000 prop_deFEC)

        -- describe "decode" $ do
        --     it "is (nearly) the inverse of encode" $ withMaxSuccess 2000 prop_decode
        --     it "works with total=255" $ property $ prop_decode (Params 1 255)
        --     it "works with required=255" $ property $ prop_decode (Params 255 255)

        describe "encode" $ do
            it "returns copies of the primary block for all 1 of N encodings" $ property $ withMaxSuccess 10000 prop_primary_copies
=======
prop_deFEC :: Params -> B.ByteString -> Property
prop_deFEC (Params required total) testdata =
  FEC.deFEC required total minimalShares === testdata
  where
    allShares = FEC.enFEC required total testdata
    minimalShares = take required allShares

main :: IO ()
main = hspec $ do
    describe "secureCombine" $ do
        -- secureDivide is insanely slow and memory hungry for large inputs,
        -- like QuickCheck will find with it as currently defined.  Just pass
        -- some small inputs.  It's not clear it's worth fixing (or even
        -- keeping) thesefunctions.  They don't seem to be used by anything.
        -- Why are they here?
        it "is the inverse of secureDivide n" $ once $ prop_divide 1024 65 3

    describe "deFEC" $ do
        it "is the inverse of enFEC" $ (withMaxSuccess 2000 prop_deFEC)

    describe "decode" $ do
        it "is (nearly) the inverse of encode" $ (withMaxSuccess 2000 prop_decode)
        it "works with required=255" $ property $ prop_decode (FEC.fec 255 255)
>>>>>>> c4b09f30
<|MERGE_RESOLUTION|>--- conflicted
+++ resolved
@@ -4,47 +4,27 @@
 
 import Test.Hspec
 
-<<<<<<< HEAD
 import Control.Monad.IO.Class (
     liftIO,
  )
 
-=======
->>>>>>> c4b09f30
 import qualified Codec.FEC as FEC
 import qualified Data.ByteString as B
 import qualified Data.ByteString.Lazy as BL
 import Data.Int
-<<<<<<< HEAD
 import Data.List (sortBy)
 import Data.Serializer
 import Data.Word
-=======
 import Data.List (sortOn)
 import Data.Serializer
 import Data.Word
-
->>>>>>> c4b09f30
 import System.IO (IOMode (..), withFile)
 import System.Random
 import Test.QuickCheck
 import Test.QuickCheck.Monadic
 
-<<<<<<< HEAD
-newtype ArbByteString = ArbByteString BL.ByteString deriving newtype (Show, Ord, Eq)
-
-instance Arbitrary ArbByteString where
-    arbitrary = do
-        len <- choose (0, 1024 * 64) :: Gen Int32
-        -- Invent some bytes that are somewhat distinctive-ish.
-        return . ArbByteString $ expand len (toLazyByteString len)
-
-expand :: Integral i => i -> BL.ByteString -> BL.ByteString
-expand len = BL.take (fromIntegral len) . BL.cycle
-=======
 -- Imported for the orphan Arbitrary ByteString instance.
 import Test.QuickCheck.Instances.ByteString ()
->>>>>>> c4b09f30
 
 -- | Valid ZFEC parameters.
 data Params = Params
@@ -118,21 +98,19 @@
         fec <- FEC.fec required total
         testFEC fec len seed
 
--- | @FEC.enFEC@ is the inverse of @FEC.deFEC@.
-<<<<<<< HEAD
-prop_deFEC :: Params -> ArbByteString -> Property
-prop_deFEC (Params required total) (ArbByteString testdata) = monadicIO $ do
-    let testdataStrict = BL.toStrict testdata
-    allShares <- run $ FEC.enFEC required total testdataStrict
-    let minimalShares = take required allShares
-    decoded <- run $ FEC.deFEC required total minimalShares
-    assert $ decoded == testdataStrict
-
 prop_primary_copies :: Params -> ArbByteString -> Property
 prop_primary_copies (Params _ total) (ArbByteString primary) = monadicIO $ do
     fec <- run $ FEC.fec 1 total
     secondary <- run $ FEC.encode fec [BL.toStrict primary]
     assert $ all (BL.toStrict primary ==) secondary
+
+-- | @FEC.enFEC@ is the inverse of @FEC.deFEC@.
+prop_deFEC :: Params -> B.ByteString -> Property
+prop_deFEC (Params required total) testdata =
+  FEC.deFEC required total minimalShares === testdata
+  where
+    allShares = FEC.enFEC required total testdata
+    minimalShares = take required allShares
 
 main :: IO ()
 main = hspec $
@@ -145,38 +123,13 @@
             -- Why are they here?
             it "is the inverse of secureDivide n" $ once $ prop_divide 1024 65 3
 
-        -- describe "deFEC" $ do
-        --     it "is the inverse of enFEC" $ (withMaxSuccess 2000 prop_deFEC)
+        describe "deFEC" $ do
+            it "is the inverse of enFEC" $ (withMaxSuccess 2000 prop_deFEC)
 
-        -- describe "decode" $ do
-        --     it "is (nearly) the inverse of encode" $ withMaxSuccess 2000 prop_decode
-        --     it "works with total=255" $ property $ prop_decode (Params 1 255)
-        --     it "works with required=255" $ property $ prop_decode (Params 255 255)
+        describe "decode" $ do
+            it "is (nearly) the inverse of encode" $ withMaxSuccess 2000 prop_decode
+            it "works with total=255" $ property $ prop_decode (Params 1 255)
+            it "works with required=255" $ property $ prop_decode (Params 255 255)
 
         describe "encode" $ do
-            it "returns copies of the primary block for all 1 of N encodings" $ property $ withMaxSuccess 10000 prop_primary_copies
-=======
-prop_deFEC :: Params -> B.ByteString -> Property
-prop_deFEC (Params required total) testdata =
-  FEC.deFEC required total minimalShares === testdata
-  where
-    allShares = FEC.enFEC required total testdata
-    minimalShares = take required allShares
-
-main :: IO ()
-main = hspec $ do
-    describe "secureCombine" $ do
-        -- secureDivide is insanely slow and memory hungry for large inputs,
-        -- like QuickCheck will find with it as currently defined.  Just pass
-        -- some small inputs.  It's not clear it's worth fixing (or even
-        -- keeping) thesefunctions.  They don't seem to be used by anything.
-        -- Why are they here?
-        it "is the inverse of secureDivide n" $ once $ prop_divide 1024 65 3
-
-    describe "deFEC" $ do
-        it "is the inverse of enFEC" $ (withMaxSuccess 2000 prop_deFEC)
-
-    describe "decode" $ do
-        it "is (nearly) the inverse of encode" $ (withMaxSuccess 2000 prop_decode)
-        it "works with required=255" $ property $ prop_decode (FEC.fec 255 255)
->>>>>>> c4b09f30
+            it "returns copies of the primary block for all 1 of N encodings" $ property $ withMaxSuccess 10000 prop_primary_copies